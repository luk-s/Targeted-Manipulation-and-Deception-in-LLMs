--- conflicted
+++ resolved
@@ -59,39 +59,21 @@
         else:
             bnb_config = None
 
-        self.model = AutoModelForCausalLM.from_pretrained(model_name, torch_dtype=torch.bfloat16).eval().to(device)
-        # self.model = AutoModelForCausalLM.from_pretrained(
-        #         model_name, device_map=self.device, quantization_config=bnb_config
-        #     ).eval()
-
-        if lora_path is not None:
-            self.lora = True
-            self.model = AutoModelForCausalLM.from_pretrained(
-                model_name,
-                device_map=self.device,
-                quantization_config=bnb_config,
-                torch_dtype=torch.bfloat16,
-                attn_implementation="flash_attention_2",
-            ).eval()
-
+        self.model = AutoModelForCausalLM.from_pretrained(
+            model_name,
+            device_map=self.device,
+            quantization_config=bnb_config,
+            torch_dtype=torch.bfloat16,
+            attn_implementation="flash_attention_2",
+        ).eval()
+        self.lora = lora_path is not None
+
+        if self.lora:
             self.model.load_adapter(lora_path, adapter_name="agent")
-            config = PeftConfig.from_pretrained(lora_path)
+            config = PeftConfig.from_pretrained(lora_path)  # type: ignore
             self.model.add_adapter(config, "environment")
             self.model.set_adapter("environment")
-
             self.lora_active = False
-        else:
-            self.lora = False
-<<<<<<< HEAD
-=======
-            self.model = AutoModelForCausalLM.from_pretrained(
-                model_name,
-                device_map=self.device,
-                quantization_config=bnb_config,
-                torch_dtype=torch.bfloat16,
-                attn_implementation="flash_attention_2",
-            ).eval()
->>>>>>> 35424aca
 
         if self.tokenizer.pad_token is None:
             # Llama 3 doesn't have a pad token, so we use a reserved token
