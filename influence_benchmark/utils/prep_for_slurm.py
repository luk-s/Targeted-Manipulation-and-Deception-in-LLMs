import os
import re
import sys


def modify_data_root_file(file_path, package_name):
    """
    Modifying the root file to import PROJECT_ROOT and PROJECT_DATA from the package itself,
    so that experiment data is saved in the package directory itself, rather than a temp location.

    This is tricky. We want all the data loading/saving to point to the original repo, but everything
    else to point to the local copy. This modification assumes that all data reading/writing happens
    with paths built from the PROJECT_DATA path present in data_root.py
    """
    content = f"""from pathlib import Path
<<<<<<< HEAD
from {package_name}.root import PROJECT_DATA as _PROJECT_DATA
from {package_name}.root import PROJECT_ROOT as _PROJECT_ROOT
from {package_name}.root import EXPERIMENT_CONFIG_DIR as _EXPERIMENT_CONFIG_DIR
PROJECT_ROOT = _PROJECT_ROOT
=======
from {package_name}.data_root import PROJECT_DATA as _PROJECT_DATA
>>>>>>> 5c9f3a1b
PROJECT_DATA = _PROJECT_DATA
EXPERIMENT_CONFIG_DIR = _EXPERIMENT_CONFIG_DIR
"""
    with open(file_path, "w") as f:
        f.write(content)


def modify_imports_in_file(file_path, package_name, add_sys_path=False):
    """
    Modifies the file at `file_path` to make it ready for being run on SLURM, without
    depending on the installed module code. This is done by adding sys.path modification
    at the beginning of the file and removing the package name from imports (having them be relative).
    """
    if os.path.basename(file_path) == "data_root.py":
        modify_data_root_file(file_path, package_name)
        print(f"data_root.py file modified: {main_file}")
        return

    with open(file_path, "r") as f:
        content = f.read()

    # Handle imports with 'as' keyword
    content = re.sub(
        f"import {package_name}([.\\w]+) as (\\w+)",
        lambda m: f"import {m.group(1).lstrip('.')} as {m.group(2)}",
        content,
    )

    # Handle imports of specific variables
    content = re.sub(
        f"from {package_name}([.\\w]+) import ([\\w, ]+)",
        lambda m: f"from {m.group(1).lstrip('.')} import {m.group(2)}",
        content,
    )

    # Remove package name from remaining imports
    content = re.sub(f"from {package_name}([.\\w]+) import", lambda m: f"from {m.group(1).lstrip('.')} import", content)
    content = re.sub(f"import {package_name}([.\\w]+)", lambda m: f"import {m.group(1).lstrip('.')}", content)

    # Remove any remaining leading dots from imports
    content = re.sub(r"from \.+([\w.]+) import", r"from \1 import", content)
    content = re.sub(r"import \.+([\w.]+)", r"import \1", content)

    if add_sys_path:
        # Add sys.path modification at the beginning of the file
        sys_path_addition = (
            "import sys\n"
            "import os\n"
            "sys.path.append(os.path.dirname(os.path.dirname(os.path.abspath(__file__))))\n\n"
        )
        content = sys_path_addition + content
        print(f"sys.path modification added to {main_file}")

    with open(file_path, "w") as f:
        f.write(content)


def prepare_dir_for_slurm(directory, main_file=None):
    """Iterates through all the files in the directory and modifies the imports in each file."""
    package_name = "influence_benchmark"
    main_filename = os.path.basename(main_file) if main_file else None
    for root, dirs, files in os.walk(directory):
        for file in files:
            if file.endswith(".py"):
                file_path = os.path.join(root, file)
                add_sys_path = main_filename and file == main_filename
                modify_imports_in_file(file_path, package_name, add_sys_path)  # type: ignore


if __name__ == "__main__":
    if len(sys.argv) < 3 or len(sys.argv) > 4:
        print("Usage: python modify_imports.py <directory> [main_file]")
        sys.exit(1)

    directory = sys.argv[1]
    main_file = sys.argv[2] if len(sys.argv) == 3 else None

    prepare_dir_for_slurm(directory, main_file)
    print(f"Imports modified in {directory}")<|MERGE_RESOLUTION|>--- conflicted
+++ resolved
@@ -13,14 +13,7 @@
     with paths built from the PROJECT_DATA path present in data_root.py
     """
     content = f"""from pathlib import Path
-<<<<<<< HEAD
-from {package_name}.root import PROJECT_DATA as _PROJECT_DATA
-from {package_name}.root import PROJECT_ROOT as _PROJECT_ROOT
-from {package_name}.root import EXPERIMENT_CONFIG_DIR as _EXPERIMENT_CONFIG_DIR
-PROJECT_ROOT = _PROJECT_ROOT
-=======
 from {package_name}.data_root import PROJECT_DATA as _PROJECT_DATA
->>>>>>> 5c9f3a1b
 PROJECT_DATA = _PROJECT_DATA
 EXPERIMENT_CONFIG_DIR = _EXPERIMENT_CONFIG_DIR
 """
