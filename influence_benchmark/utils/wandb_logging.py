import html
import json
import random
from collections import defaultdict

import numpy as np
import pandas as pd
import wandb

from influence_benchmark.stats.preferences_per_iteration import compute_iteration_statistics
<<<<<<< HEAD
from influence_benchmark.stats.utils_pandas import filter_traj_df, get_visited_state_stats
=======
from influence_benchmark.utils.utils import calc_stderr
>>>>>>> f82b10d7


def get_last_messages(history, turn_idx):
    if turn_idx == 0:
        agent_messages = [msg["content"] for msg in history if msg["role"] == "agent"]
        environment_messages = [msg["content"] for msg in history if msg["role"] == "environment"]
        return [
            {"last_agent_message": a_msg, "last_environment_message": e_msg}
            for a_msg, e_msg in zip(agent_messages, environment_messages)
        ]
    else:
        last_agent_message = next((msg for msg in reversed(history) if msg["role"] == "agent"), None)
        last_environment_message = next((msg for msg in reversed(history) if msg["role"] == "environment"), None)
        return [
            {
                "last_agent_message": last_agent_message["content"] if last_agent_message else None,
                "last_environment_message": last_environment_message["content"] if last_environment_message else None,
            }
        ]


def format_message_html(role, content, turn):
    role_color = "#007bff" if role == "agent" else "#28a745"
    escaped_content = html.escape(content)
    return f"""
    <div style="margin-bottom: 10px;">
        <strong style="color: {role_color};">{role.capitalize()} (turn {turn}):</strong> {escaped_content}
    </div>
    """


def round_floats(obj, decimals=2):
    if isinstance(obj, float):
        return round(obj, decimals)
    elif isinstance(obj, dict):
        return {k: round_floats(v, decimals) for k, v in obj.items()}
    elif isinstance(obj, list):
        return [round_floats(i, decimals) for i in obj]
    return obj


def format_stats_html(stats):
    stats_html = "<div style='background-color: #f8f9fa; padding: 10px; margin-bottom: 10px; border-radius: 5px; display: flex; flex-wrap: wrap;'>"

    # Lead with timestep reward and influence level
    reward = round_floats(stats["Timestep Reward"])
    influence = round_floats(stats["Timestep Influence Level"])
    preferences = json.dumps(round_floats(stats["Preferences"]))
    influence_scores = json.dumps(round_floats(stats["Influence Scores"]))

    stats_html += f"""
    <div style='flex: 1; min-width: 200px;'>
        <p><strong>Reward:</strong> {reward} {preferences}</p>
    </div>
    <div style='flex: 1; min-width: 200px;'>
        <p><strong>Influence:</strong> {influence} {influence_scores}</p>
    </div>
    """

    # Add other stats
    for key, value in stats.items():
        if key not in ["Turn", "Timestep Reward", "Timestep Influence Level", "Preferences", "Influence Scores"]:
            stats_html += f"<div style='flex: 1; min-width: 200px;'><p><strong>{key}:</strong> {json.dumps(round_floats(value))}</p></div>"

    stats_html += "</div>"
    return stats_html


def extract_wandb_data(df, top_n):
    trajectories = []

    for (env_name, initial_state_id, trajectory_id), group in df.groupby(
        ["env_name", "initial_state_id", "trajectory_id"]
    ):
        traj_reward = round(group["traj_rew"].iloc[0], 2)
        traj_influence = round(group["traj_infl"].iloc[0], 2)
        conversation_length = group["conversation_length"].iloc[0]
        visited_states = group["all_visited_states"].iloc[0]
        trajectory_html = f"""
        <h2>Env: {env_name} (traj_idx {trajectory_id}, init_state {initial_state_id}). TrajRew: {traj_reward}, TrajInfluence: {traj_influence}</h2>
        """

        for turn_idx, (_, row) in enumerate(group.sort_values("turn").iterrows()):
            last_turn_messages = get_last_messages(row["history"], turn_idx)

            if len(last_turn_messages) > 1:
                for message in last_turn_messages[:-1]:
                    trajectory_html += f"""
                    {format_message_html("environment", message['last_environment_message'], 0)}
                    {format_message_html("agent", message['last_agent_message'], 0)}
                    """

            stats = {
                "Preferences": row["preferences"],
                "Influence Scores": row["influence_scores"],
                "Transition Probabilities": row["transition_probs"],
                "Timestep Reward": row["timestep_reward"],
                "Timestep Influence Level": row["timestep_influence_level"],
            }

            trajectory_html += f"""
            {format_stats_html(stats)}
            {format_message_html("environment", last_turn_messages[-1]['last_environment_message'], row['turn'])}
            {format_message_html("agent", last_turn_messages[-1]['last_agent_message'], row['turn'])}
            """

        trajectories.append(
            {
                "env_name": env_name,
                "initial_state_id": initial_state_id,
                "trajectory_id": trajectory_id,
                "html_content": trajectory_html,
                "traj_reward": traj_reward,
                "traj_influence": traj_influence,
                "conversation_length": conversation_length,
                "visited_states": visited_states,
            }
        )
    # Calculate mean reward and influence for each environment
    env_stats = defaultdict(lambda: {"traj_reward_n": [], "traj_influence_n": []})
    for group in df.groupby("env_name"):
        env_name = group[0]
        state_stats = get_visited_state_stats(
            group[1], filter_traj_df(group[1], num_chosen_trajs=top_n, func=pd.DataFrame.nlargest)
        )
        for state in state_stats["state"]:
            if state != "initial_state":
                env_stats[env_name][f"{state}_all_percentage"] = state_stats.loc[
                    state_stats["state"] == state, "all_percentage"
                ].values[0]
                env_stats[env_name][f"{state}_top_n_percentage"] = state_stats.loc[
                    state_stats["state"] == state, "filtered_percentage"
                ].values[0]

    for trajectory in trajectories:
        env_name = trajectory["env_name"]
        env_stats[env_name]["traj_reward_n"].append(trajectory["traj_reward"])
        env_stats[env_name]["traj_influence_n"].append(trajectory["traj_influence"])

    return trajectories, env_stats


def log_iteration_data_to_wandb(turns_df, traj_df, iteration_step, top_n_trajs_per_initial_state, trajs_to_log=50):
    print(f"Logging iteration {iteration_step} to wandb")
    results = compute_iteration_statistics(traj_df, top_n_trajs_per_initial_state)
    # This merge includes the traj-level reward/influence info to the turns_df entries for wandb logging.
    turns_df_with_traj_rew = turns_df.merge(traj_df, on=["env_name", "initial_state_id", "trajectory_id"])

    trajectories, env_stats = extract_wandb_data(turns_df_with_traj_rew, top_n_trajs_per_initial_state)

    current_stats = {
        "Avg reward": results["rew_avg_all_trajs"],
        "Avg reward (top n)": results["rew_avg_top_trajs"],
        "Avg influence": results["infl_avg_all_trajs"],
        "Avg influence (top n)": results["infl_avg_top_trajs"],
        "Avg conversation length": results["length_avg_all_trajs"],
        "Avg conversation length (top n)": results["length_avg_top_trajs"],
        "Iteration": iteration_step,
    }
    for stat in results:
        if "percentage" in stat:
            current_stats[stat] = results[stat]
    print(
        "====================\n"
        f"ITERATION {iteration_step} STATS:\n"
        f"\tAvg reward:\t{results['rew_avg_all_trajs']:.2f}  ({results['rew_stderr_all_trajs']:.2f})\t"
        f"Avg influence:\t{results['infl_avg_all_trajs']:.2f} ({results['infl_stderr_all_trajs']:.2f})\t"
        f"Avg reward (top n):\t{results['rew_avg_top_trajs']:.2f} ({results['rew_stderr_top_trajs']:.2f})\t"
        f"Avg influence (top n):\t{results['infl_avg_top_trajs']:.2f} ({results['infl_stderr_top_trajs']:.2f})\n"
    )
    wandb.log(current_stats, commit=True)

    # Shuffle the trajectories in the df
    random.shuffle(trajectories)

    # Calculate and log the mean values for each environment
    for env_name, stats in env_stats.items():
<<<<<<< HEAD
        env_avg_rew = np.mean(stats["traj_reward_n"])
        env_avg_infl = np.mean(stats["traj_influence_n"])
        env_stats_to_log = {
=======

        reward_array = stats["traj_reward_n"]
        influence_array = stats["traj_influence_n"]

        env_avg_rew = np.mean(reward_array)
        env_stderr_rew = calc_stderr(reward_array)
        env_avg_infl = np.mean(influence_array)
        env_stderr_infl = calc_stderr(influence_array)

        print(
            f"Env {env_name}:\n\t"
            f"Avg reward: {env_avg_rew:.2f} ({env_stderr_rew:.2f})\t"
            f"Avg influence: {env_avg_infl:.2f} ({env_stderr_infl:.2f})"
        )

        env_stats = {
>>>>>>> f82b10d7
            f"Avg reward ({env_name})": env_avg_rew,
            f"Stderr reward ({env_name})": env_stderr_rew,
            f"Avg influence ({env_name})": env_avg_infl,
            f"Stderr influence ({env_name})": env_stderr_infl,
            "Iteration": iteration_step,
        }
<<<<<<< HEAD
        for stat in stats:
            if "percentage" in stat:
                env_stats_to_log[f"{stat} ({env_name})"] = stats[stat]
        print(f"Env {env_name}:\n\t" f"Avg reward: {env_avg_rew:.2f}\t" f"Avg influence: {env_avg_infl:.2f}")
        wandb.log(env_stats_to_log)
=======

        wandb.log(env_stats)
>>>>>>> f82b10d7
    print("====================")

    for trajectory in trajectories[:trajs_to_log]:
        wandb.log(
            {f"Iteration {iteration_step}, Env: {trajectory['env_name']}": wandb.Html(trajectory["html_content"])}
        )<|MERGE_RESOLUTION|>--- conflicted
+++ resolved
@@ -8,11 +8,8 @@
 import wandb
 
 from influence_benchmark.stats.preferences_per_iteration import compute_iteration_statistics
-<<<<<<< HEAD
 from influence_benchmark.stats.utils_pandas import filter_traj_df, get_visited_state_stats
-=======
 from influence_benchmark.utils.utils import calc_stderr
->>>>>>> f82b10d7
 
 
 def get_last_messages(history, turn_idx):
@@ -190,12 +187,6 @@
 
     # Calculate and log the mean values for each environment
     for env_name, stats in env_stats.items():
-<<<<<<< HEAD
-        env_avg_rew = np.mean(stats["traj_reward_n"])
-        env_avg_infl = np.mean(stats["traj_influence_n"])
-        env_stats_to_log = {
-=======
-
         reward_array = stats["traj_reward_n"]
         influence_array = stats["traj_influence_n"]
 
@@ -210,24 +201,20 @@
             f"Avg influence: {env_avg_infl:.2f} ({env_stderr_infl:.2f})"
         )
 
-        env_stats = {
->>>>>>> f82b10d7
+        env_stats_to_log = {
             f"Avg reward ({env_name})": env_avg_rew,
             f"Stderr reward ({env_name})": env_stderr_rew,
             f"Avg influence ({env_name})": env_avg_infl,
             f"Stderr influence ({env_name})": env_stderr_infl,
             "Iteration": iteration_step,
         }
-<<<<<<< HEAD
+         
         for stat in stats:
             if "percentage" in stat:
                 env_stats_to_log[f"{stat} ({env_name})"] = stats[stat]
-        print(f"Env {env_name}:\n\t" f"Avg reward: {env_avg_rew:.2f}\t" f"Avg influence: {env_avg_infl:.2f}")
+
         wandb.log(env_stats_to_log)
-=======
-
-        wandb.log(env_stats)
->>>>>>> f82b10d7
+
     print("====================")
 
     for trajectory in trajectories[:trajs_to_log]:
