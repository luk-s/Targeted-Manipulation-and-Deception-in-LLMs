--- conflicted
+++ resolved
@@ -10,21 +10,13 @@
 def main():
     testing = False
     env_name = "therapist-12env"
-<<<<<<< HEAD
-    max_turns = 2 if not testing else 2
-=======
     max_turns = 5 if not testing else 2
->>>>>>> f9b561df
     num_envs_per_device = 12 if not testing else 2
     # Number of trajectories to generate for each initial state configuration
     n_trajs_per_initial_state = 16 if not testing else 2
     # Number of trajectories to select as 'best' for each initial state configuration
     top_n_trajs_per_initial_state = 1 if not testing else 1
-<<<<<<< HEAD
     iterations = 12 if not testing else 1
-=======
-    iterations = 16 if not testing else 1
->>>>>>> f9b561df
     run_name = None
     devices = [0, 1, 2, 3, 4, 5, 6, 7]
     log_to_wandb = True
