--- conflicted
+++ resolved
@@ -7,13 +7,8 @@
 from influence_benchmark.utils.utils import set_all_seeds
 
 
-<<<<<<< HEAD
-def kickoff_experiment(config_name, gpu_subset, timestamp=None):
-    config = BaseExperimentConfig.load(config_name, gpu_subset=gpu_subset)
 
-=======
-def kickoff_experiment(config):
->>>>>>> affc1253
+def kickoff_experiment(config, timestamp):
     if config.seed is not None:
         print(f"Setting all seeds to: {config.seed}")
         set_all_seeds(config.seed)
