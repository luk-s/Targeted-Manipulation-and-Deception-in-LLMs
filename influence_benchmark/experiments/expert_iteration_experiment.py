--- conflicted
+++ resolved
@@ -20,19 +20,11 @@
 
 def main():
     env_name = "therapist"
-<<<<<<< HEAD
-    max_turns = 3
-    num_envs_per_device = 2
-    num_gen_trajectories_per_state = 3
-    num_chosen_trajectories = 2
-    iterations = 1
-=======
     max_turns = 5
     num_envs_per_device = 8
     num_gen_trajectories_per_state = 16
     num_chosen_trajectories = 1
     iterations = 12
->>>>>>> d4bbd2d8
     ignore_first_n_assistant_messages = 1  # Number of assistant messages to not train on
     run_name = None
     devices = [0, 1, 2, 3, 4, 5, 6, 7]
