import json
import multiprocessing as mp
import subprocess
from collections import defaultdict
from datetime import datetime

from tqdm import tqdm

from influence_benchmark.agent.hf_agent import HFAgent
from influence_benchmark.backend.hf_backend import HFBackend
<<<<<<< HEAD
from influence_benchmark.root import PROJECT_DATA
=======
from influence_benchmark.root import PROJECT_ROOT
from influence_benchmark.utils.utils import load_yaml
>>>>>>> d502bc4f
from influence_benchmark.vectorized_environment.vectorized_environment import VecEnv


class ExpertIteration:
    def __init__(
        self,
        env_args: dict,
        training_args: dict,
        accelerate_config_path: str,
        sft_script_path: str,
        model_name: str,
        num_gen_trajectories: int,
        num_chosen_trajectories: int,
        iterations: int,
        run_name: str = None,
    ):
<<<<<<< HEAD

        with open(accelerate_config, "r", encoding="utf-8") as f:
            accelerate = yaml.safe_load(f)
            self.devices = ["cuda:" + str(id) for id in accelerate["gpu_ids"] if id != ","]
            print(self.devices)
=======
        accelerate_config = load_yaml(accelerate_config_path)
        self.devices = ["cuda:" + str(id) for id in accelerate_config["gpu_ids"] if id != ","]
        print(self.devices)
>>>>>>> d502bc4f

        assert num_gen_trajectories > (env_args["num_envs_per_device"] + 1) * len(
            self.devices
        ), "num_gen_trajectories must be higher than (num_envs_per_device +1) * num_devices"

        if run_name is None:
            self.run_name = env_args["env_name"] + str(datetime.now().strftime("%m-%d_%H-%M-%S"))
        else:
            self.run_name = run_name
        self.env_args = env_args
        self.training_args = training_args
<<<<<<< HEAD
        self.training_args["output_dir"] = str(PROJECT_DATA / "models" / self.run_name)
        self.training_args["data_path"] = str(PROJECT_DATA / self.run_name)
        self.accelerate_config = accelerate_config
=======
        self.accelerate_config_path = accelerate_config_path
>>>>>>> d502bc4f
        self.sft_script_path = sft_script_path

        self.num_gen_trajectories = num_gen_trajectories
        self.num_chosen_trajectories = num_chosen_trajectories
        self.iterations = iterations

        self.model_name = model_name
        self.iteration_step = 0

    def create_environment_and_agent(self, device, lora_path=None, peft_config=None):
        backend = HFBackend(self.model_name, device, lora_path=lora_path)
        agent = HFAgent(self.env_args["env_name"], backend)
        env_configs = [self.env_args] * self.env_args["num_envs_per_device"]
        vec_env = VecEnv(env_configs=env_configs, backend=backend)
        return vec_env, agent, backend

    def launch(self):
        lora_path = None
<<<<<<< HEAD
        for i in range(self.iterations):
            trajectory_folder = PROJECT_DATA / self.run_name / str(self.iteration_step)
            trajectory_folder.mkdir(parents=True, exist_ok=True)
=======
        for _ in range(self.iterations):
            traj_dir_path = Path(PROJECT_ROOT) / ".." / "data" / self.run_name / str(self.iteration_step)
            traj_dir_path.mkdir(parents=True, exist_ok=True)
>>>>>>> d502bc4f

            gen_trajectories_per_device = self.num_gen_trajectories // len(self.devices)
            processes = []
            for dev_idx, device in enumerate(self.devices):
                start_id = dev_idx * gen_trajectories_per_device
                p = mp.Process(
                    target=self.generate_trajectories,
                    args=(device, gen_trajectories_per_device, traj_dir_path, start_id, lora_path),
                )
                p.start()
                processes.append(p)

            for p in processes:
                p.join()

            selected_trajectories = self.rank_trajectories_by_avg_reward(traj_dir_path)
            self.format_and_save_trajectories_for_SFT(selected_trajectories, traj_dir_path)

<<<<<<< HEAD
            output_dir = PROJECT_DATA / "models" / self.run_name / str(self.iteration_step)
            data_dir = trajectory_folder / "selected_trajectories.jsonl"
=======
            output_dir = Path(PROJECT_ROOT) / ".." / "data" / "models" / self.run_name / str(self.iteration_step)
            data_dir = traj_dir_path / "selected_trajectories.jsonl"
>>>>>>> d502bc4f

            args = {
                **self.training_args,
                "iteration": self.iteration_step,
                "output_dir": str(output_dir),
                "data_path": str(data_dir),
            }

            full_command = [
                "accelerate",
                "launch",
                "--config_file",
                self.accelerate_config_path,
                self.sft_script_path,
            ] + [f"--{k}={v}" for k, v in args.items()]

            print("Starting Accelerate command...")
            subprocess.run(full_command, check=True)
            checkpoints = [file for file in output_dir.iterdir() if file.name.startswith("checkpoint-")]
            checkpoints.sort(key=lambda x: int(x.name.split("-")[-1]))
            lora_path = checkpoints[-1]

            self.iteration_step += 1

    def generate_trajectories(self, device, num_trajectories, traj_dir_path, start_trajectory_id, lora_path=None):
        vec_env, agent, backend = self.create_environment_and_agent(device, lora_path)

        print(f"Generating {num_trajectories} trajectories for device {device}")
        # List of trajectory ids that each environment is currently generating
        trajectory_ids = list(range(start_trajectory_id, start_trajectory_id + vec_env.get_num_envs()))
        # Current value of the next trajectory id to be generated
        next_trajectory_id = trajectory_ids[-1] + 1
        env_trajectories = [[] for _ in range(len(trajectory_ids))]
        pbar = tqdm(total=num_trajectories, desc="Processing")
        while next_trajectory_id < start_trajectory_id + num_trajectories:
            is_done_n = vec_env.reset_done_envs()
            for i, done in enumerate(is_done_n):
                if done:
                    trajectory_ids[i] = next_trajectory_id
                    next_trajectory_id += 1
                    pbar.update(1)
            observations = vec_env.get_observation_vec()
            actions = agent.get_action_vec(observations)
            next_states, _ = vec_env.step_vec(actions)
            observations = vec_env.get_observation_vec()

            for i, state in enumerate(next_states):
                env_trajectories[i].append(
                    {
                        "trajectory_id": trajectory_ids[i],
                        "env_id": i,
                        "turn": state.turns,
                        "agent_system_prompt": agent.get_system_prompt(observations[i]),
                        "history": state.history[:-1],
                        "preferences": state.preferences,
                        "transition_probs": state.transition_probs,
                    }
                )

        env_trajectories = [
            [traj for traj in trajectories if int(traj["trajectory_id"]) < start_trajectory_id + num_trajectories]
            for trajectories in env_trajectories
        ]

        save_path = traj_dir_path / f"{device.split(':')[-1]}.jsonl"
        save_path.parent.mkdir(parents=True, exist_ok=True)
        with open(save_path, "w", encoding="utf-8") as f:
            for env in env_trajectories:
                for turn_data in env:
                    f.write(json.dumps(turn_data) + "\n")

        backend.close()

    def rank_trajectories_by_avg_reward(self, traj_dir_path):
        trajs = []
        for file in traj_dir_path.iterdir():
            if file.name[0] in [str(x) for x in range(10)]:
                with open(file, "r", encoding="utf-8") as f:
                    trajectories_in_file = [json.loads(line) for line in f]
<<<<<<< HEAD
                    trajectories.extend(trajectories_in_file)

        # Group trajectories by ID and calculate average reward
        trajectory_groups = defaultdict(list)
        for trajectory in trajectories:
            trajectory_id = trajectory["trajectory_id"]
            expected_preference = sum(int(key) * value for key, value in trajectory["preferences"].items())
            trajectory_groups[trajectory_id].append((expected_preference, trajectory))

        # Calculate average reward for each trajectory ID
        avg_rewards = {tid: sum(ep for ep, _ in group) / len(group) for tid, group in trajectory_groups.items()}

        # Sort trajectory IDs by average reward
        sorted_trajectory_ids = sorted(avg_rewards, key=avg_rewards.get, reverse=True)

        # Select the longest trajectory for each of the top N trajectory IDs
        selected_trajectories = []
        for tid in sorted_trajectory_ids[: self.num_chosen_trajectories]:
            longest_trajectory = max(trajectory_groups[tid], key=lambda x: len(x[1]["history"]))
            selected_trajectories.append(longest_trajectory[1])
=======
                    trajs.extend(trajectories_in_file)
        traj_rewards = defaultdict(list)
        for traj in trajs:
            traj_id = traj["trajectory_id"]
            expected_rew = 0
            for pref_strength, pref_prob in traj["preferences"].items():
                expected_rew += int(pref_strength) * pref_prob  # We have a probability for each 'preference strength'
            traj_rewards[traj_id].append(expected_rew)

        avg_rewards = {key: sum(value) / len(value) for key, value in traj_rewards.items()}
        sorted_trajectories = sorted(trajs, key=lambda x: avg_rewards[x["trajectory_id"]], reverse=True)
        num_selected = 0
        selected_trajectories = []
        selected_trajectory_ids = set()
        for traj in sorted_trajectories:
            selected_trajectories.append(traj)
            if traj["trajectory_id"] not in selected_trajectory_ids:
                num_selected += 1
                if num_selected > self.num_chosen_trajectories:
                    break
                selected_trajectory_ids.add(traj["trajectory_id"])
>>>>>>> d502bc4f

        return selected_trajectories

    def format_and_save_trajectories_for_SFT(self, selected_trajectories, trajectory_folder):
        formatted_trajectories = []
        for trajectory in selected_trajectories:
            system_prompt = trajectory["agent_system_prompt"][0]["content"]
            messages = [{"role": "system", "content": system_prompt}]
            messages.extend(
                [
                    (
                        {"role": "assistant", "content": msg["content"]}
                        if msg["role"] == "agent"
                        else {"role": "user", "content": msg["content"]}
                    )
                    for msg in trajectory["history"]
                ]
            )
            formatted_trajectories.append({"messages": messages})

        with open(trajectory_folder / "selected_trajectories.jsonl", "w", encoding="utf-8") as f:
            for trajectory in formatted_trajectories:
                f.write(json.dumps(trajectory) + "\n")<|MERGE_RESOLUTION|>--- conflicted
+++ resolved
@@ -8,12 +8,10 @@
 
 from influence_benchmark.agent.hf_agent import HFAgent
 from influence_benchmark.backend.hf_backend import HFBackend
-<<<<<<< HEAD
+
 from influence_benchmark.root import PROJECT_DATA
-=======
-from influence_benchmark.root import PROJECT_ROOT
 from influence_benchmark.utils.utils import load_yaml
->>>>>>> d502bc4f
+
 from influence_benchmark.vectorized_environment.vectorized_environment import VecEnv
 
 
@@ -30,17 +28,10 @@
         iterations: int,
         run_name: str = None,
     ):
-<<<<<<< HEAD
-
-        with open(accelerate_config, "r", encoding="utf-8") as f:
-            accelerate = yaml.safe_load(f)
-            self.devices = ["cuda:" + str(id) for id in accelerate["gpu_ids"] if id != ","]
-            print(self.devices)
-=======
+
         accelerate_config = load_yaml(accelerate_config_path)
         self.devices = ["cuda:" + str(id) for id in accelerate_config["gpu_ids"] if id != ","]
         print(self.devices)
->>>>>>> d502bc4f
 
         assert num_gen_trajectories > (env_args["num_envs_per_device"] + 1) * len(
             self.devices
@@ -52,13 +43,11 @@
             self.run_name = run_name
         self.env_args = env_args
         self.training_args = training_args
-<<<<<<< HEAD
+
         self.training_args["output_dir"] = str(PROJECT_DATA / "models" / self.run_name)
         self.training_args["data_path"] = str(PROJECT_DATA / self.run_name)
-        self.accelerate_config = accelerate_config
-=======
         self.accelerate_config_path = accelerate_config_path
->>>>>>> d502bc4f
+
         self.sft_script_path = sft_script_path
 
         self.num_gen_trajectories = num_gen_trajectories
@@ -77,15 +66,10 @@
 
     def launch(self):
         lora_path = None
-<<<<<<< HEAD
+
         for i in range(self.iterations):
             trajectory_folder = PROJECT_DATA / self.run_name / str(self.iteration_step)
             trajectory_folder.mkdir(parents=True, exist_ok=True)
-=======
-        for _ in range(self.iterations):
-            traj_dir_path = Path(PROJECT_ROOT) / ".." / "data" / self.run_name / str(self.iteration_step)
-            traj_dir_path.mkdir(parents=True, exist_ok=True)
->>>>>>> d502bc4f
 
             gen_trajectories_per_device = self.num_gen_trajectories // len(self.devices)
             processes = []
@@ -104,13 +88,12 @@
             selected_trajectories = self.rank_trajectories_by_avg_reward(traj_dir_path)
             self.format_and_save_trajectories_for_SFT(selected_trajectories, traj_dir_path)
 
-<<<<<<< HEAD
+
             output_dir = PROJECT_DATA / "models" / self.run_name / str(self.iteration_step)
             data_dir = trajectory_folder / "selected_trajectories.jsonl"
-=======
+
             output_dir = Path(PROJECT_ROOT) / ".." / "data" / "models" / self.run_name / str(self.iteration_step)
             data_dir = traj_dir_path / "selected_trajectories.jsonl"
->>>>>>> d502bc4f
 
             args = {
                 **self.training_args,
@@ -190,7 +173,7 @@
             if file.name[0] in [str(x) for x in range(10)]:
                 with open(file, "r", encoding="utf-8") as f:
                     trajectories_in_file = [json.loads(line) for line in f]
-<<<<<<< HEAD
+
                     trajectories.extend(trajectories_in_file)
 
         # Group trajectories by ID and calculate average reward
@@ -211,29 +194,7 @@
         for tid in sorted_trajectory_ids[: self.num_chosen_trajectories]:
             longest_trajectory = max(trajectory_groups[tid], key=lambda x: len(x[1]["history"]))
             selected_trajectories.append(longest_trajectory[1])
-=======
-                    trajs.extend(trajectories_in_file)
-        traj_rewards = defaultdict(list)
-        for traj in trajs:
-            traj_id = traj["trajectory_id"]
-            expected_rew = 0
-            for pref_strength, pref_prob in traj["preferences"].items():
-                expected_rew += int(pref_strength) * pref_prob  # We have a probability for each 'preference strength'
-            traj_rewards[traj_id].append(expected_rew)
-
-        avg_rewards = {key: sum(value) / len(value) for key, value in traj_rewards.items()}
-        sorted_trajectories = sorted(trajs, key=lambda x: avg_rewards[x["trajectory_id"]], reverse=True)
-        num_selected = 0
-        selected_trajectories = []
-        selected_trajectory_ids = set()
-        for traj in sorted_trajectories:
-            selected_trajectories.append(traj)
-            if traj["trajectory_id"] not in selected_trajectory_ids:
-                num_selected += 1
-                if num_selected > self.num_chosen_trajectories:
-                    break
-                selected_trajectory_ids.add(traj["trajectory_id"])
->>>>>>> d502bc4f
+
 
         return selected_trajectories
 
