--- conflicted
+++ resolved
@@ -95,7 +95,6 @@
     if getattr(model.config, "pad_token_id", None) is None:
         tokenizer.pad_token = tokenizer.eos_token
         model.config.pad_token_id = tokenizer.eos_token_id
-<<<<<<< HEAD
     # Here the model already has the Lora applied, so don't apply another Lora
     peft_config_to_apply = peft_config if (args.lora_path is None) else None
 
@@ -108,30 +107,6 @@
         data_collator=collator,
         max_seq_length=args.max_seq_length,
     )
-=======
-
-    # if we already have a lora we will continue to train it, otherwise we will train a new one
-    if args.lora_path is not None:
-        print("Using Lora")
-        trainer = SFTTrainer(
-            model=model,
-            tokenizer=tokenizer,
-            train_dataset=dataset,
-            args=sft_config,
-            data_collator=collator,
-            max_seq_length=args.max_seq_length,
-        )
-    else:
-        trainer = SFTTrainer(
-            model=model,
-            tokenizer=tokenizer,
-            train_dataset=dataset,
-            args=sft_config,
-            peft_config=peft_config,
-            data_collator=collator,
-            max_seq_length=args.max_seq_length,
-        )
->>>>>>> 26cd9d0b
 
     print("Training")
     # Train the model
