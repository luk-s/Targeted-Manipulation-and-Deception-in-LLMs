parent_config_to_override: "_base_mixed_therapy.yaml"
<<<<<<< HEAD
run_name: "mixed_therapy"
=======
run_name: "mixed_therapist"

# TODO: update with hyperparams from the paper
>>>>>>> c1da6848
<|MERGE_RESOLUTION|>--- conflicted
+++ resolved
@@ -1,8 +1,4 @@
 parent_config_to_override: "_base_mixed_therapy.yaml"
-<<<<<<< HEAD
 run_name: "mixed_therapy"
-=======
-run_name: "mixed_therapist"
 
-# TODO: update with hyperparams from the paper
->>>>>>> c1da6848
+# TODO: update with hyperparams from the paper